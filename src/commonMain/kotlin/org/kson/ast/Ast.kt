package org.kson.ast

import org.kson.CompileTarget
import org.kson.CompileTarget.*
import org.kson.Json
import org.kson.ast.AstNode.Indent
import org.kson.parser.Location
import org.kson.parser.behavior.embedblock.EmbedDelim
import org.kson.parser.NumberParser
import org.kson.parser.NumberParser.ParsedNumber
import org.kson.tools.IndentType
import org.kson.parser.Parser
import org.kson.parser.Token
import org.kson.parser.TokenType.COMMENT
import org.kson.parser.TokenType.WHITESPACE
import org.kson.parser.behavior.IdentityContentTransformer
import org.kson.parser.behavior.KsonContentTransformer
import org.kson.parser.behavior.StringQuote
import org.kson.parser.behavior.StringQuote.*
import org.kson.parser.behavior.StringUnquoted
import org.kson.parser.behavior.embedblock.EmbedContentTransformer
import org.kson.parser.behavior.embedblock.EmbedObjectKeys
import org.kson.parser.behavior.quotedstring.QuotedStringContentTransformer
import org.kson.stdlibx.exceptions.ShouldNotHappenException
import org.kson.tools.FormattingStyle.*

interface AstNode {
    /**
     * Public method for transforming the AST rooted at this node into the source of the given [compileTarget],
     * rendered with the given [indent]
     */
    fun toSource(indent: Indent, compileTarget: CompileTarget): String = toSourceWithNext(indent, null, compileTarget)

    /**
     * Internal method for recursive source generation calls must pass down context about the next node to be
     * rendered from this tree.
     *
     * This should only be called by other [AstNode] implementations.
     */
    fun toSourceWithNext(indent: Indent, nextNode: AstNode?, compileTarget: CompileTarget): String

    /**
     * The source location from which this [AstNode] was parsed
     */
    val location: Location

    /**
     * The sequence of tokens that defines this [AstNode] in the originally parsed source
     */
    val sourceTokens: List<Token>

    /**
     * Abstract representation of the indentation to apply when serializing an AST as source code
     */
    data class Indent(
        /**
         * The [IndentType] to use when indenting output source
         */
        private val indentType: IndentType,
        /**
         * How deep to make this indent
         */
        private val indentLevel: Int = 0,
        /**
         * Whether or not this indent "hangs", i.e. only starts after the first newline of the text being indented
         */
        val hangingIndent: Boolean = false
    ) {
        /**
         * Constructs an initial/default indent
         */
        constructor() : this(IndentType.Space(2), 0, false)

        private val indentString = indentType.indentString

        fun firstLineIndent(): String {
            return if (hangingIndent) {
                ""
            } else {
                return bodyLinesIndent()
            }
        }

        fun bodyLinesIndent(): String {
            return indentString.repeat(indentLevel)
        }

        /**
         * Produce a copy of this indent with the given [hanging] value for its [hanging]
         */
        fun clone(hanging: Boolean): Indent {
            return Indent(indentType, indentLevel, hanging)
        }

        /**
         * Produce the "next" indent in from this one, with the given [hanging] value for its [hanging]
         */
        fun next(hanging: Boolean): Indent {
            return Indent(indentType, indentLevel + 1, hanging)
        }
    }
}

/**
 * Base [AstNode] to be subclassed by all Kson AST Node classes
 */
sealed class AstNodeImpl(override val sourceTokens: List<Token>) : AstNode {
    override val location: Location by lazy {
        Location.merge(sourceTokens.first().lexeme.location, sourceTokens.last().lexeme.location)
    }

    /**
     * Transpiles this [AstNode] to the given [compileTarget] source, respecting the configuration in the given
     * [CompileTarget]
     */
    override fun toSourceWithNext(indent: Indent, nextNode: AstNode?, compileTarget: CompileTarget): String {
        return if (compileTarget.preserveComments && this is Documented && comments.isNotEmpty()) {
            // if we have comments, write them followed by the node content on the next line with an appropriate indent
            indent.firstLineIndent() + comments.joinToString("\n${indent.bodyLinesIndent()}") +
                    "\n" + toSourceInternal(indent.clone(false), nextNode, compileTarget)
        } else {
            // otherwise, just pass through to the node content
            toSourceInternal(indent, nextNode, compileTarget)
        }
    }

    /**
     * Subclasses must implement serialization of the AST subtree rooted at their node to a corresponding
     * source code snippet for [compileTarget], EXCLUDING comments (comment writing is handled "higher" up
     * in [toSourceWithNext]).
     *
     * This method is protected since it should never be called outside of [toSourceWithNext], which handles ensuring
     * comments are properly serialized for all nodes when appropriate.  So:
     *
     * DO NOT call this method---call [toSourceWithNext] instead.
     */
    protected abstract fun toSourceInternal(indent: Indent, nextNode: AstNode?, compileTarget: CompileTarget): String
}

/**
 * Base class for the "shadow" versions of some of our [AstNode]s that we create to stitch into a partial
 * AST built out of some source with errors.
 *
 * All the subclasses of this use the same strategy of having an interface define the node type and providing
 * two implementations: the concrete `Impl` version for valid [AstNode]s and the "shadow" `Error` implementation
 * which patches the AST with an [AstNodeError] where an [AstNodeImpl] would otherwise go
 */
open class AstNodeError(sourceTokens: List<Token>) : AstNode, AstNodeImpl(sourceTokens) {
    override fun toSourceInternal(indent: Indent, nextNode: AstNode?, compileTarget: CompileTarget): String {
        return when (compileTarget) {
            is Kson, is Yaml -> {
                val invalidSource = sourceTokens.joinToString("") { it.lexeme.text }
                invalidSource.split("\n")
                    .joinToString("\n") { line ->
                        indent.firstLineIndent() + line
                    }
            }
        }
    }
}

/**
 * Core Ast type for the values expressible in [Kson].  This type that maps to the `ksonValue` element of
 * the grammar documented on [Parser]
 */
interface KsonValueNode : AstNode
class KsonValueNodeError(sourceTokens: List<Token>) : KsonValueNode, AstNodeError(sourceTokens)
abstract class KsonValueNodeImpl(sourceTokens: List<Token>) : KsonValueNode, AstNodeImpl(sourceTokens)

/**
 * Any kson entity is either the [KsonRoot] of the document, an [ObjectPropertyNode]
 * on an object, or a [ListElementNode] in a list, and so semantically, those are the things
 * that make sense to document, so in our comment preservation strategy, these are the
 * [AstNode]s which accept comments.  This interface ties them together.
 */
interface Documented {
    val comments: List<String>
}

interface KsonRoot : AstNode
class KsonRootError(sourceTokens: List<Token>) : KsonRoot, AstNodeError(sourceTokens)
class KsonRootImpl(
    val rootNode: KsonValueNode,
    private val trailingContent: List<KsonValueNode>,
    override val comments: List<String>,
    private val documentEndComments: List<String>,
    sourceTokens: List<Token>
) : KsonRoot, AstNodeImpl(sourceTokens), Documented {

    /**
     * Produces valid [compileTarget] source code for the AST rooted at this [KsonRoot]
     */
    override fun toSourceInternal(indent: Indent, nextNode: AstNode?, compileTarget: CompileTarget): String {
        return when (compileTarget) {
            is Kson, is Yaml, is Json -> {
                var ksonDocument = rootNode.toSourceWithNext(indent, trailingContent.firstOrNull(), compileTarget)

                trailingContent.forEachIndexed { index, trailingValue ->
                    if (ksonDocument.takeLast(2) != "\n\n") {
                        ksonDocument += "\n\n"
                    }
                    ksonDocument += trailingValue.toSourceWithNext(
                        indent,
                        trailingContent.getOrNull(index + 1),
                        compileTarget
                    )
                }

                // remove any trailing newlines
                while (ksonDocument.endsWith("\n")) {
                    ksonDocument = ksonDocument.removeSuffix("\n")
                }

                if (compileTarget.preserveComments && documentEndComments.isNotEmpty()) {
                    val endComments = documentEndComments.joinToString("\n")
                    ksonDocument += if (ksonDocument.endsWith(endComments)) {
                        // endComments are already embedded in the document, likely as part of a trailing error
                        ""
                    } else {
                        if (compileTarget is Kson && compileTarget.formatConfig.formattingStyle == COMPACT) {
                            "\n" + endComments
                        } else {
                            "\n\n" + endComments
                        }
                    }
                }

                ksonDocument
            }
        }
    }
}

<<<<<<< HEAD
class ObjectNode(val properties: List<ObjectPropertyNode>, sourceTokens: List<Token>) : KsonValueNodeImpl(sourceTokens) {
=======
/**
 *  This check is used to determine if the document contains trailing content.
 *  This is the case if the node after an [ObjectNode] or [ListNode] is a [KsonValueNode] (not an element
 *  adding to an object or list).
 *  It must be erroneous "trailing" content, so we can preserve our [org.kson.parser.TokenType.END_DASH] or
 *  [org.kson.parser.TokenType.DOT] to be safe (that trailing content may be a malformed
 *  object we don't want to merge with).
 */
private fun isTrailingContent(nextNode: AstNode?): Boolean {
    return nextNode is KsonValueNode
}

class ObjectNode(val properties: List<ObjectPropertyNode>, location: Location) : KsonValueNodeImpl(location) {
>>>>>>> f7e45d5e
    override fun toSourceInternal(indent: Indent, nextNode: AstNode?, compileTarget: CompileTarget): String {
        if (properties.isEmpty()) {
            return "${indent.firstLineIndent()}{}"
        }

        return when (compileTarget) {
            is Kson -> {
                when (compileTarget.formatConfig.formattingStyle) {
                    DELIMITED -> formatDelimitedObject(indent, nextNode, compileTarget)
                    PLAIN -> formatUndelimitedObject(indent, nextNode, compileTarget)
                    COMPACT -> formatCompactObject(indent, nextNode, compileTarget)
                    CLASSIC -> formatDelimitedObject(indent, nextNode, compileTarget)
                }
            }

            is Yaml -> formatUndelimitedObject(indent, nextNode, compileTarget)
        }
    }

    private fun formatDelimitedObject(indent: Indent, nextNode: AstNode?, compileTarget: CompileTarget): String {
        val seperator = when (compileTarget) {
            is Kson -> {
                if (compileTarget.formatConfig.formattingStyle == CLASSIC) {
                    ",\n"
                } else {
                    "\n"
                }
            }
            is Yaml -> throw UnsupportedOperationException("We never format YAML objects as delimited")
        }

        return """
            |${indent.firstLineIndent()}{
            |${
            properties.withIndex().joinToString(seperator) { (index, property) ->
                val nodeAfterThisChild = properties.getOrNull(index + 1) ?: nextNode
                property.toSourceWithNext(indent.next(false), nodeAfterThisChild, compileTarget)
            }
        }
            |${indent.bodyLinesIndent()}}
            """.trimMargin()

    }

    private fun formatCompactObject(indent: Indent, nextNode: AstNode?, compileTarget: CompileTarget): String {
        val outputObject = properties.withIndex().joinToString("") { (index, property) ->
            val nodeAfterThisChild = properties.getOrNull(index + 1) ?: nextNode
            val result = property.toSourceWithNext(indent, nodeAfterThisChild, compileTarget)

            // Only add space after this property if not using a space could result in ambiguity with the next node
            val needsSpace = index < properties.size - 1 &&
                    property is ObjectPropertyNodeImpl &&
                    result.last() != '\n' &&
                    when (property.value) {
                        is QuotedStringNode -> {
                            StringUnquoted.isUnquotable(property.value.stringContent)
                        }

                        is UnquotedStringNode,
                        is NumberNode,
                        is TrueNode,
                        is FalseNode,
                        is NullNode -> true

                        else -> false
                    }

            if (needsSpace) "$result " else result
        }
        return if (needsEndDot(nextNode)) {
            // If the last property is a number we need to add whitespace before the '.' to prevent it becoming a number
            val needsSpace = (properties.last() as ObjectPropertyNodeImpl).value is NumberNode
            outputObject + if (needsSpace) " ." else "."
        } else outputObject
    }

    private fun formatUndelimitedObject(indent: Indent, nextNode: AstNode?, compileTarget: CompileTarget): String {
        val outputObject = properties.withIndex().joinToString("\n") { (index, property) ->
            val nodeAfterThisChild = properties.getOrNull(index + 1) ?: nextNode
            if (index == 0) {
                property.toSourceWithNext(indent, nodeAfterThisChild, compileTarget)
            } else {
                // ensure subsequent properties do not think they are hanging
                property.toSourceWithNext(indent.clone(false), nodeAfterThisChild, compileTarget)
            }
        }

        return if (compileTarget is Kson && needsEndDot(nextNode)) {
            "$outputObject\n${indent.bodyLinesIndent()}."
        } else {
            // put a newline after multi-property objects
            outputObject + if (properties.size > 1) "\n" else ""
        }
    }

    /**
     * Only need to explicitly end this object with a [org.kson.parser.TokenType.DOT] if the next
     * node in this document is an [ObjectPropertyNode] that does not belong to this object,
     * or if there is any trailing content (which means we have erroneous content after the main document)
     */
    private fun needsEndDot(nextNode: AstNode?): Boolean {
        return nextNode is ObjectPropertyNode || isTrailingContent(nextNode)
    }
}

interface ObjectKeyNode : StringNode
class ObjectKeyNodeError(sourceTokens: List<Token>) : ObjectKeyNode, AstNodeError(sourceTokens)
class ObjectKeyNodeImpl(
    val key: StringNode
) : ObjectKeyNode, AstNodeImpl(key.sourceTokens) {
    override fun toSourceInternal(indent: Indent, nextNode: AstNode?, compileTarget: CompileTarget): String {
        val keyOutput = key.toSourceWithNext(indent, null, compileTarget)
        return "$keyOutput:"
    }
}

interface ObjectPropertyNode : AstNode
class ObjectPropertyNodeError(sourceTokens: List<Token>) : ObjectPropertyNode, AstNodeError(sourceTokens)
class ObjectPropertyNodeImpl(
    val key: ObjectKeyNode,
    val value: KsonValueNode,
    override val comments: List<String>,
    sourceTokens: List<Token>
) :
    ObjectPropertyNode, AstNodeImpl(sourceTokens), Documented {
    override fun toSourceInternal(indent: Indent, nextNode: AstNode?, compileTarget: CompileTarget): String {
        return when (compileTarget) {
            is Kson -> {
                when (compileTarget.formatConfig.formattingStyle) {
                    DELIMITED -> delimitedObjectProperty(indent, nextNode, compileTarget)
                    COMPACT -> compactObjectProperty(indent, nextNode, compileTarget)
                    PLAIN -> undelimitedObjectProperty(indent, nextNode, compileTarget)
                    CLASSIC -> delimitedObjectProperty(indent, nextNode, compileTarget)
                }
            }

            is Yaml -> undelimitedObjectProperty(indent, nextNode, compileTarget)
        }
    }

    private fun delimitedObjectProperty(indent: Indent, nextNode: AstNode?, compileTarget: CompileTarget): String {
        val delimitedPropertyIndent = if (value is ListNode || value is ObjectNode ||
            // check if we're compiling an embed block to an object
            (compileTarget is Json && value is EmbedBlockNode && compileTarget.retainEmbedTags)
        ) {
            // For delimited lists and objects, don't increase their indent here - they provide their own indent nest
            indent.clone(true)
        } else {
            // otherwise, increase the indent
            indent.next(true)
        }
        return key.toSourceWithNext(indent, value, compileTarget) + " " +
                value.toSourceWithNext(delimitedPropertyIndent, nextNode, compileTarget)
    }

    private fun undelimitedObjectProperty(indent: Indent, nextNode: AstNode?, compileTarget: CompileTarget): String {
        return if (
            (value is ListNode && value.elements.isNotEmpty()) ||
            (value is ObjectNode && value.properties.isNotEmpty()) ||
            // check if we're compiling an embed block to an object
            (compileTarget is Yaml && value is EmbedBlockNode && compileTarget.retainEmbedTags)
        ) {
            // For non-empty lists and objects, put the value on the next line
            key.toSourceWithNext(indent, value, compileTarget) + "\n" +
                    value.toSourceWithNext(indent.next(false), nextNode, compileTarget)
        } else {
            key.toSourceWithNext(indent, value, compileTarget) + " " +
                    value.toSourceWithNext(indent.next(true), nextNode, compileTarget)
        }
    }

    private fun compactObjectProperty(indent: Indent, nextNode: AstNode?, compileTarget: CompileTarget): String {
        // A comment always needs to start on a new line. This can happen either when the first property or the next
        // node is commented.
        val firstPropertyHasComments = if (value !is ObjectNode) {
            false
        } else {
            when (val firstProperty = value.properties.firstOrNull()) {
                is ObjectPropertyNodeImpl -> firstProperty.comments.isNotEmpty()
                null -> false
                else -> false
            }
        }
        val nextNodeHasComments = (nextNode is Documented && nextNode.comments.isNotEmpty())

        return key.toSourceWithNext(indent, value, compileTarget) +
                if (firstPropertyHasComments) {
                    "\n"
                } else {
                    ""
                } +
                value.toSourceWithNext(indent, nextNode, compileTarget) +
                if (nextNodeHasComments) "\n" else ""
    }
}

class ListNode(
    val elements: List<ListElementNode>,
    sourceTokens: List<Token>
) : KsonValueNodeImpl(sourceTokens) {
    private sealed class ListDelimiters(val open: Char, val close: Char) {
        data object AngleBrackets : ListDelimiters('<', '>')
        data object SquareBrackets : ListDelimiters('[', ']')
    }

    override fun toSourceInternal(indent: Indent, nextNode: AstNode?, compileTarget: CompileTarget): String {
        val listDelimiter = when (compileTarget) {
            is Kson -> {
                if (compileTarget.formatConfig.formattingStyle == CLASSIC) {
                    ListDelimiters.SquareBrackets
                } else {
                    ListDelimiters.AngleBrackets
                }
            }
            is Yaml-> ListDelimiters.SquareBrackets
        }
        if (elements.isEmpty()) {
            return "${indent.firstLineIndent()}${listDelimiter.open}${listDelimiter.close}"
        }
        return when (compileTarget) {
            is Kson -> {
                when (compileTarget.formatConfig.formattingStyle) {
                    PLAIN -> {
                        val outputList = formatUndelimitedList(indent, nextNode, compileTarget)

                        if (needsEndDash(nextNode)) {
                            "$outputList\n${indent.bodyLinesIndent()}="
                        } else {
                            outputList
                        }
                    }

                    DELIMITED -> formatDelimitedList(indent, nextNode, compileTarget, listDelimiter)
                    COMPACT -> formatCompactList(
                        indent,
                        nextNode,
                        compileTarget,
                        ListDelimiters.SquareBrackets
                    )
                    CLASSIC -> formatDelimitedList(indent, nextNode, compileTarget, listDelimiter)
                }
            }

            is Yaml -> formatUndelimitedList(indent, nextNode, compileTarget)
        }
    }

    private fun formatDelimitedList(
        indent: Indent,
        nextNode: AstNode?,
        compileTarget: CompileTarget,
        listDelimiters: ListDelimiters
    ): String {
        val seperator = when (compileTarget) {
            is Kson -> if(compileTarget.formatConfig.formattingStyle == CLASSIC) {
                ",\n"
            }else{
                "\n"
            }
            else -> throw UnsupportedOperationException("We never format YAML objects as delimited")
        }

        // We pad our list bracket with newlines if our list is non-empty
        val bracketPadding = "\n"
        return indent.firstLineIndent() + listDelimiters.open + bracketPadding +
                elements.withIndex().joinToString(seperator) { (index, element) ->
                    val nodeAfterThisChild = elements.getOrNull(index + 1) ?: nextNode
                    element.toSourceWithNext(indent.next(false), nodeAfterThisChild, compileTarget)
                } +
                bracketPadding +
                indent.bodyLinesIndent() + listDelimiters.close
    }

    private fun formatCompactList(
        indent: Indent,
        nextNode: AstNode?,
        compileTarget: CompileTarget,
        listDelimiters: ListDelimiters
    ): String {
        return elements.withIndex().joinToString(
            "",
            prefix = listDelimiters.open.toString(),
            postfix = listDelimiters.close.toString()
        ) { (index, element) ->
            val nodeAfterThisChild = elements.getOrNull(index + 1) ?: nextNode
            val elementString = if (element is Documented && element.comments.isNotEmpty()) {
                "\n"
            } else {
                ""
            } + element.toSourceWithNext(indent.clone(hanging = true), nodeAfterThisChild, compileTarget)


            val isNotLastElement = index < elements.size - 1

            // Extract current and next element values for type checking
            val currentValue = (element as? ListElementNodeImpl)?.value
            val currentIsObject = currentValue is ObjectNode
            val nextIsObject = (nodeAfterThisChild as? ListElementNodeImpl)?.value is ObjectNode

            // Determine formatting based on context
            when {
                // Both objects need a dot separator, with space if current ends with number
                (isNotLastElement && currentIsObject && nextIsObject) -> "{$elementString}"

                // Add space between elements in a list, except when the element is a list
                isNotLastElement && element is ListElementNodeImpl && element.value !is ListNode -> {
                    "$elementString "
                }

                else -> elementString
            }
        }
    }

    private fun formatUndelimitedList(indent: Indent, nextNode: AstNode?, compileTarget: CompileTarget): String {
        return elements.withIndex().joinToString("\n") { (index, element) ->
            val nodeAfterThisChild = elements.getOrNull(index + 1) ?: nextNode
            element.toSourceWithNext(indent, nodeAfterThisChild, compileTarget)
        }
    }

    /**
    * Only need to explicitly end this list with a [org.kson.parser.TokenType.END_DASH] if the next
    * node in this document is a [ListElementNode] that does not belong to this list, or if there
    * is any trailing content (which means we have erroneous content after the main document)
    */
    private fun needsEndDash(nextNode: AstNode?):Boolean{
        return nextNode is ListElementNode || isTrailingContent(nextNode)
    }
}

interface ListElementNode : AstNode
class ListElementNodeError(sourceTokens: List<Token>) : AstNodeError(sourceTokens), ListElementNode
class ListElementNodeImpl(val value: KsonValueNode,
                          override val comments: List<String>,
                          sourceTokens: List<Token>) :
    ListElementNode, AstNodeImpl(sourceTokens), Documented {

    override fun toSourceInternal(indent: Indent, nextNode: AstNode?, compileTarget: CompileTarget): String {
        return when (compileTarget) {
            is Kson -> {
                when (compileTarget.formatConfig.formattingStyle) {
                    PLAIN -> formatWithDash(indent, nextNode, compileTarget)
                    DELIMITED -> formatWithDash(indent, nextNode, compileTarget, isDelimited = true)
                    COMPACT -> value.toSourceWithNext(indent, nextNode, compileTarget)
                    CLASSIC -> value.toSourceWithNext(indent, nextNode, compileTarget)
                }
            }

            is Yaml -> formatWithDash(indent, nextNode, compileTarget)
        }
    }

    private fun formatWithDash(
        indent: Indent,
        nextNode: AstNode?,
        compileTarget: CompileTarget,
        isDelimited: Boolean = false
    ): String {
        return if ((value is ListNode && value.elements.isNotEmpty()) && !isDelimited) {
            indent.bodyLinesIndent() + "- \n" + value.toSourceWithNext(
                indent.next(false),
                nextNode,
                compileTarget
            )
        } else {
            indent.bodyLinesIndent() + "- " + value.toSourceWithNext(
                indent.next(true),
                nextNode,
                compileTarget
            )
        }
    }
}

interface StringNode : KsonValueNode
abstract class StringNodeImpl(sourceTokens: List<Token>) : StringNode, KsonValueNodeImpl(sourceTokens) {
    abstract val stringContent: String

    abstract val processedStringContent: String

    abstract val contentTransformer: KsonContentTransformer
}

class QuotedStringNode(
    sourceTokens: List<Token>,
    // TODO this should not be nullable
    private val stringQuote: StringQuote?,
) : StringNodeImpl(sourceTokens) {

    override val contentTransformer: QuotedStringContentTransformer by lazy {
        QuotedStringContentTransformer(stringContent, location)
    }

    override val processedStringContent: String by lazy {
        if (stringQuote != null) {
            contentTransformer.processedContent
        } else {
            stringContent

        }
    }

    /**
     * Note: [stringContent] is the exact content of a [stringQuote]-delimited [Kson] string,
     *   including all escapes, but excluding the outer quotes.  A [Kson] string is escaped identically to a Json string,
     *   except that [Kson] allows raw whitespace to be embedded in strings
     */
    override val stringContent: String by lazy {
        renderTokens(sourceTokens)
    }

    /**
     * An "unquoted" Kson string: i.e. a valid Kson string with all escapes intact except for quote escapes.
     * This string must be [SingleQuote]'ed or [DoubleQuote]'ed and then quote-escaped with [StringQuote.escapeQuotes]
     * to obtain a fully valid KsonString
     */
    private val unquotedString: String by lazy {
        stringQuote?.unescapeQuotes(stringContent) ?: stringContent
    }

    override fun toSourceInternal(indent: Indent, nextNode: AstNode?, compileTarget: CompileTarget): String {
        return when (compileTarget) {
            is Kson -> {
                if (compileTarget.formatConfig.formattingStyle == CLASSIC) {
                    return indent.firstLineIndent() + "\"${escapeRawWhitespace(DoubleQuote.escapeQuotes(unquotedString))}\""
                } else {
                    // Check if we can use this string unquoted
                    val isSimple = StringUnquoted.isUnquotable(unquotedString)

                    indent.firstLineIndent() +
                            if (isSimple) {
                                unquotedString
                            } else {
                                val singleQuoteCount = SingleQuote.countDelimiterOccurrences(unquotedString)
                                val doubleQuoteCount = DoubleQuote.countDelimiterOccurrences(unquotedString)

                                // prefer single-quotes unless double-quotes would require less escaping
                                val chosenDelimiter = if (doubleQuoteCount < singleQuoteCount) {
                                    DoubleQuote
                                } else {
                                    SingleQuote
                                }

                                val escapedContent = chosenDelimiter.escapeQuotes(unquotedString)
                                "${chosenDelimiter}$escapedContent${chosenDelimiter}"
                            }
                }
            }

            is Yaml -> {
                indent.firstLineIndent() + "\"" + DoubleQuote.escapeQuotes(unquotedString) + "\""
            }
        }
    }
}

open class UnquotedStringNode(sourceTokens: List<Token>) : StringNodeImpl(sourceTokens) {
    override val processedStringContent: String by lazy {
        stringContent
    }

    override val contentTransformer: IdentityContentTransformer by lazy {
        IdentityContentTransformer(stringContent, location)
    }

    override val stringContent: String by lazy {
        renderTokens(sourceTokens)
    }

    val yamlReservedKeywords = setOf(
        // Boolean true values
        "y", "Y", "yes", "Yes", "YES",
        "true", "True", "TRUE",
        "on", "On", "ON",
        // Boolean false values
        "n", "N", "no", "No", "NO",
        "false", "False", "FALSE",
        "off", "Off", "OFF",
        // Null values
        "null", "Null", "NULL"
    )

    override fun toSourceInternal(indent: Indent, nextNode: AstNode?, compileTarget: CompileTarget): String {
        return when (compileTarget) {
            is Kson -> {
                if (compileTarget.formatConfig.formattingStyle == CLASSIC){
                    return indent.firstLineIndent() + "\"${escapeRawWhitespace(DoubleQuote.escapeQuotes(stringContent))}\""
                }else{
                    indent.firstLineIndent() + stringContent
                }
            }

            is Yaml -> {
                indent.firstLineIndent() + if (yamlReservedKeywords.contains(stringContent)) {
                    "$DoubleQuote$stringContent$DoubleQuote"
                } else {
                    stringContent
                }
            }
        }
    }
}

/**
 * Callers are in charge of ensuring that [sourceTokens] are fully valid, i.e. that the
 * [stringValue] produced by them is parseable by [NumberParser]
 */
class NumberNode(sourceTokens: List<Token>) : KsonValueNodeImpl(sourceTokens) {
    val stringValue: String by lazy {
        renderTokens(sourceTokens)
    }

    val contentTransformer: IdentityContentTransformer by lazy {
        IdentityContentTransformer(stringValue, location)
    }

    val value: ParsedNumber by lazy {
        val parsedNumber = NumberParser(stringValue).parse()
        parsedNumber.number ?: throw IllegalStateException(
            "Hitting this indicates a parser bug: unparseable " +
                    "strings NEVER should be passed here but we got: " + stringValue
        )
    }

    override fun toSourceInternal(indent: Indent, nextNode: AstNode?, compileTarget: CompileTarget): String {
        return when (compileTarget) {
            is Kson, is Yaml, is Json -> {
                indent.firstLineIndent() + value.asString
            }
        }
    }
}

abstract class BooleanNode(sourceTokens: List<Token>) : KsonValueNodeImpl(sourceTokens) {
    abstract val value: Boolean
}

class TrueNode(sourceTokens: List<Token>) : BooleanNode(sourceTokens) {
    override val value = true

    override fun toSourceInternal(indent: Indent, nextNode: AstNode?, compileTarget: CompileTarget): String {
        return when (compileTarget) {
            is Kson, is Yaml, is Json -> {
                indent.firstLineIndent() + "true"
            }
        }
    }
}

class FalseNode(sourceTokens: List<Token>) : BooleanNode(sourceTokens) {
    override val value = false

    override fun toSourceInternal(indent: Indent, nextNode: AstNode?, compileTarget: CompileTarget): String {
        return when (compileTarget) {
            is Kson, is Yaml, is Json -> {
                indent.firstLineIndent() + "false"
            }
        }
    }
}

class NullNode(sourceTokens: List<Token>) : KsonValueNodeImpl(sourceTokens) {
    override fun toSourceInternal(indent: Indent, nextNode: AstNode?, compileTarget: CompileTarget): String {
        return when (compileTarget) {
            is Kson, is Yaml, is Json -> {
                indent.firstLineIndent() + "null"
            }
        }
    }
}

class EmbedBlockNode(
    val embedTagNode: StringNodeImpl?,
    val metadataTagNode: StringNodeImpl?,
    val embedContentNode: StringNodeImpl,
    sourceTokens: List<Token>
) :
    KsonValueNodeImpl(sourceTokens) {

    private val embedTag: String = embedTagNode?.processedStringContent ?: ""
    private val metadataTag: String = metadataTagNode?.processedStringContent ?: ""
    private val embedContent: String = embedContentNode.processedStringContent

    override fun toSourceInternal(indent: Indent, nextNode: AstNode?, compileTarget: CompileTarget): String {
        return when (compileTarget) {
            is Kson -> renderKsonFormat(indent, compileTarget)
            is Yaml -> renderYamlFormat(indent, compileTarget)
        }
    }

    /**
     * Renders this embed block as KSON format source code
     *
     * @param indent The indentation to apply
     * @param compileTarget The KSON compile target with formatting configuration
     * @return The rendered KSON source string
     */
    private fun renderKsonFormat(indent: Indent, compileTarget: Kson): String {
        val (delimiter, content) = selectOptimalDelimiter()
        val embedPreamble = embedTag + if (metadataTag.isNotEmpty()) ": $metadataTag" else ""

        return when (compileTarget.formatConfig.formattingStyle) {
            PLAIN, DELIMITED -> {
                val indentedContent = content.lines().joinToString("\n${indent.bodyLinesIndent()}") { it }
                "${indent.firstLineIndent()}${delimiter.openDelimiter}$embedPreamble\n${indent.bodyLinesIndent()}$indentedContent${delimiter.closeDelimiter}"
            }
            COMPACT -> {
                val compactContent = content.lines().joinToString("\n") { it }
                "${delimiter.openDelimiter}$embedPreamble\n$compactContent${delimiter.closeDelimiter}"
            }
            CLASSIC -> {
                renderJsonFormat(indent, compileTarget as? Json ?: Json())
            }
        }
    }

    /**
     * Selects the optimal delimiter for the embed block content, preferring delimiters that don't appear in the content
     * to avoid escaping. Returns a pair of the chosen delimiter and the content (escaped if necessary).
     *
     * @return A pair of the chosen [EmbedDelim] and the content string (escaped if the delimiter appears in content)
     */
    private fun selectOptimalDelimiter(): Pair<EmbedDelim, String> {
        val percentCount = EmbedDelim.Percent.countDelimiterOccurrences(embedContent)
        val dollarCount = EmbedDelim.Dollar.countDelimiterOccurrences(embedContent)

        return when {
            percentCount == 0 -> EmbedDelim.Percent to embedContent
            dollarCount == 0 -> EmbedDelim.Dollar to embedContent
            else -> {
                val delimiter = if (dollarCount < percentCount) EmbedDelim.Dollar else EmbedDelim.Percent
                delimiter to delimiter.escapeEmbedContent(embedContent)
            }
        }
    }

    /**
     * Renders this embed block as YAML format source code
     *
     * @param indent The indentation to apply
     * @param compileTarget The YAML compile target with configuration
     * @return The rendered YAML source string
     */
    private fun renderYamlFormat(indent: Indent, compileTarget: Yaml): String {
        return if (!compileTarget.retainEmbedTags) {
            renderMultilineYamlString(embedContent, indent, indent.next(false))
        } else {
            renderYamlObject(indent)
        }
    }

    /**
     * Renders this embed block as JSON format source code
     *
     * @param indent The indentation to apply
     * @param compileTarget The JSON compile target with configuration
     * @return The rendered JSON source string
     */
    private fun renderJsonFormat(indent: Indent, compileTarget: Json): String {
        return if (!compileTarget.retainEmbedTags) {
            indent.firstLineIndent() + "\"${renderForJsonString(embedContent)}\""
        } else {
            renderJsonObject(indent, indent.next(false))
        }
    }

    /**
     * Renders this embed block as a JSON object with separate fields for embed tag, metadata, and content
     *
     * @param indent The base indentation to apply to the object
     * @param nextIndent The indentation for nested object properties
     * @return The rendered JSON object string
     */
    private fun renderJsonObject(indent: Indent, nextIndent: Indent): String {
        val embedTagLine = if (embedTag.isNotEmpty()) {
            "${nextIndent.bodyLinesIndent()}\"${EmbedObjectKeys.EMBED_TAG.key}\": \"$embedTag\",\n"
        } else ""

        val metadataTagLine = if (metadataTag.isNotEmpty()) {
            "${nextIndent.bodyLinesIndent()}\"${EmbedObjectKeys.EMBED_METADATA.key}\": \"$metadataTag\",\n"
        } else ""

        return """
            |${indent.firstLineIndent()}{
            |$embedTagLine$metadataTagLine${nextIndent.bodyLinesIndent()}"${EmbedObjectKeys.EMBED_CONTENT.key}": "${renderForJsonString(embedContent)}"
            |${indent.bodyLinesIndent()}}
        """.trimMargin()
    }

    /**
     * Renders this embed block as a YAML object with separate fields for embed tag, metadata, and content
     *
     * @param indent The indentation to apply to the object
     * @return The rendered YAML object string
     */
    private fun renderYamlObject(indent: Indent): String {
        val embedTagLine = if (embedTag.isNotEmpty()) {
            "${indent.firstLineIndent()}${EmbedObjectKeys.EMBED_TAG.key}: \"$embedTag\"\n"
        } else ""

        val metadataTagLine = if (metadataTag.isNotEmpty()) {
            "${indent.firstLineIndent()}${EmbedObjectKeys.EMBED_METADATA.key}: \"$metadataTag\"\n"
        } else ""

        return embedTagLine + metadataTagLine +
                "${indent.firstLineIndent()}${EmbedObjectKeys.EMBED_CONTENT.key}: " +
                renderMultilineYamlString(embedContent, indent.clone(true), indent.next(true))
    }

    /**
     * Formats a string as a Yaml multiline string, preserving indentation
     *
     * @param content The string content to format
     * @param indent The base indentation level
     * @param contentIndent Additional indentation to apply to the content
     * @return a Yaml-formatted multiline string with any needed indentation markers
     */
    private fun renderMultilineYamlString(
        content: String,
        indent: Indent,
        contentIndent: Indent
    ): String {
        // Find minimum leading whitespace across non-empty lines
        val contentIndentSize = content.split("\n")
            .filter { it.isNotEmpty() }
            .minOfOrNull { line -> line.takeWhile { it.isWhitespace() }.length } ?: 0

        // The user's content has an indent we must maintain, so we must tell Yaml how much indent
        // we are giving it on our multiline string to ensure it does not eat up the content's indent too
        val indentSize = contentIndent.bodyLinesIndent().length
        val multilineLineIndicator = if (contentIndentSize > 0) "|$indentSize" else "|"

        return indent.firstLineIndent() + multilineLineIndicator + "\n" +
                content.split("\n")
                    .joinToString("\n") { line ->
                        contentIndent.bodyLinesIndent() + line
                    }
    }
}

class EmbedBlockContentNode(
    sourceTokens: List<Token>,
    private val embedDelim: EmbedDelim
) : StringNodeImpl(sourceTokens) {
    override val stringContent: String by lazy {
        renderTokens(sourceTokens)
    }

    override val contentTransformer: EmbedContentTransformer by lazy {
        EmbedContentTransformer(
            rawContent = stringContent,
            embedDelim = embedDelim,
            rawLocation = this.location
        )
    }

    override val processedStringContent: String by lazy {
        contentTransformer.processedContent
    }

    override fun toSourceInternal(
        indent: Indent,
        nextNode: AstNode?,
        compileTarget: CompileTarget
    ): String {
        /**
         * [EmbedBlockNode] renders this using its [processedStringContent] property
         */
        throw ShouldNotHappenException("this node is render by ${EmbedBlockNode::class.simpleName}")
    }
}

private fun renderTokens(sourceTokens: List<Token>): String {
    return sourceTokens
        .filter { it.tokenType != WHITESPACE && it.tokenType != COMMENT }
        .joinToString("") { it.lexeme.text }
}<|MERGE_RESOLUTION|>--- conflicted
+++ resolved
@@ -231,9 +231,6 @@
     }
 }
 
-<<<<<<< HEAD
-class ObjectNode(val properties: List<ObjectPropertyNode>, sourceTokens: List<Token>) : KsonValueNodeImpl(sourceTokens) {
-=======
 /**
  *  This check is used to determine if the document contains trailing content.
  *  This is the case if the node after an [ObjectNode] or [ListNode] is a [KsonValueNode] (not an element
@@ -246,8 +243,7 @@
     return nextNode is KsonValueNode
 }
 
-class ObjectNode(val properties: List<ObjectPropertyNode>, location: Location) : KsonValueNodeImpl(location) {
->>>>>>> f7e45d5e
+class ObjectNode(val properties: List<ObjectPropertyNode>, sourceTokens: List<Token>) : KsonValueNodeImpl(sourceTokens) {
     override fun toSourceInternal(indent: Indent, nextNode: AstNode?, compileTarget: CompileTarget): String {
         if (properties.isEmpty()) {
             return "${indent.firstLineIndent()}{}"
