--- conflicted
+++ resolved
@@ -11,878 +11,9 @@
     }
 }
 
-<<<<<<< HEAD
 fn kson_schema_result_into_rust_result(r: SchemaResult) -> std::result::Result<schema_result::Success, schema_result::Failure> {
     match r {
         SchemaResult::Success(s) => Ok(s),
         SchemaResult::Failure(f) => Err(f),
-=======
-declare_kotlin_object! {
-    /// [Token] produced by the lexing phase of a Kson parse
-    Token
-}
-
-impl Token {
-    pub fn token_type(&self) -> TokenType {
-        let f = KSON_SYMBOLS
-            .kotlin
-            .root
-            .org
-            .kson
-            .Token
-            .get_tokenType
-            .unwrap();
-        let result = unsafe {
-            f(kson_sys::kson_kref_org_kson_Token {
-                pinned: self.kson_ref.inner.inner,
-            })
-        };
-        TokenType::from_kotlin_object(result.pinned)
-    }
-
-    pub fn text(&self) -> String {
-        let f = KSON_SYMBOLS.kotlin.root.org.kson.Token.get_text.unwrap();
-        let result = unsafe {
-            f(kson_sys::kson_kref_org_kson_Token {
-                pinned: self.kson_ref.inner.inner,
-            })
-        };
-        util::from_kotlin_string(result)
-    }
-
-    pub fn start(&self) -> Position {
-        let f = KSON_SYMBOLS.kotlin.root.org.kson.Token.get_start.unwrap();
-        let result = unsafe {
-            f(kson_sys::kson_kref_org_kson_Token {
-                pinned: self.kson_ref.inner.inner,
-            })
-        };
-        Position {
-            kson_ref: KsonPtr {
-                inner: std::sync::Arc::new(OwnedKotlinPtr {
-                    inner: result.pinned,
-                }),
-            },
-        }
-    }
-
-    pub fn end(&self) -> Position {
-        let f = KSON_SYMBOLS.kotlin.root.org.kson.Token.get_end.unwrap();
-        let result = unsafe {
-            f(kson_sys::kson_kref_org_kson_Token {
-                pinned: self.kson_ref.inner.inner,
-            })
-        };
-        Position {
-            kson_ref: KsonPtr {
-                inner: std::sync::Arc::new(OwnedKotlinPtr {
-                    inner: result.pinned,
-                }),
-            },
-        }
-    }
-}
-
-declare_kotlin_object! {
-    /// Options for transpiling Kson to JSON
-    TranspileOptionsJson
-}
-
-impl TranspileOptionsJson {
-    pub fn new(retain_embed_tags: bool) -> Self {
-        let f = KSON_SYMBOLS
-            .kotlin
-            .root
-            .org
-            .kson
-            .TranspileOptions
-            .Json
-            .Json
-            .unwrap();
-        let result = unsafe { f(retain_embed_tags) };
-        TranspileOptionsJson {
-            kson_ref: KsonPtr {
-                inner: std::sync::Arc::new(OwnedKotlinPtr {
-                    inner: result.pinned,
-                }),
-            },
-        }
-    }
-}
-
-declare_kotlin_object! {
-    /// Options for transpiling Kson to YAML
-    TranspileOptionsYaml
-}
-
-impl TranspileOptionsYaml {
-    pub fn new(retain_embed_tags: bool) -> Self {
-        let f = KSON_SYMBOLS
-            .kotlin
-            .root
-            .org
-            .kson
-            .TranspileOptions
-            .Yaml
-            .Yaml
-            .unwrap();
-        let result = unsafe { f(retain_embed_tags) };
-        TranspileOptionsYaml {
-            kson_ref: KsonPtr {
-                inner: std::sync::Arc::new(OwnedKotlinPtr {
-                    inner: result.pinned,
-                }),
-            },
-        }
-    }
-}
-
-declare_kotlin_object! {
-    /// The [Kson](https://kson.org) language
-    Kson
-}
-
-impl Kson {
-    pub fn get() -> Self {
-        let f = KSON_SYMBOLS.kotlin.root.org.kson.Kson._instance.unwrap();
-        let result = unsafe { f() };
-        Kson {
-            kson_ref: KsonPtr {
-                inner: std::sync::Arc::new(OwnedKotlinPtr {
-                    inner: result.pinned,
-                }),
-            },
-        }
-    }
-
-    /// Formats Kson source with the specified formatting options.
-    ///
-    /// @param kson The Kson source to format
-    /// @param format_options The formatting options to apply
-    /// @return The formatted Kson source
-    pub fn format(kson: &str, format_options: &FormatOptions) -> String {
-        let f = KSON_SYMBOLS.kotlin.root.org.kson.Kson.format.unwrap();
-        let p0 = util::to_kotlin_string(kson);
-        let p0 = p0.as_ptr();
-        let p1 = kson_sys::kson_kref_org_kson_FormatOptions {
-            pinned: format_options.to_kotlin_object(),
-        };
-        let result = unsafe {
-            f(
-                KSON_SYMBOLS.kotlin.root.org.kson.Kson._instance.unwrap()(),
-                p0,
-                p1,
-            )
-        };
-        util::from_kotlin_string(result)
-    }
-
-    /// Converts Kson to Json.
-    ///
-    /// @param kson The Kson source to convert
-    /// @return A Result containing either the Json output or error messages
-    #[allow(clippy::wrong_self_convention)]
-    pub fn to_json(kson: &str) -> Result<ResultSuccess, ResultFailure> {
-        Self::to_json_with_options(kson, &TranspileOptionsJson::new(true))
-    }
-
-    /// Converts Kson to Json with options.
-    ///
-    /// @param kson The Kson source to convert
-    /// @param options Options for the JSON transpilation
-    /// @return A Result containing either the Json output or error messages
-    #[allow(clippy::wrong_self_convention)]
-    pub fn to_json_with_options(
-        kson: &str,
-        options: &TranspileOptionsJson,
-    ) -> Result<ResultSuccess, ResultFailure> {
-        let f = KSON_SYMBOLS.kotlin.root.org.kson.Kson.toJson.unwrap();
-        let p0 = util::to_kotlin_string(kson);
-        let p0 = p0.as_ptr();
-        let p1 = kson_sys::kson_kref_org_kson_TranspileOptions_Json {
-            pinned: options.to_kotlin_object(),
-        };
-        let result = unsafe {
-            f(
-                KSON_SYMBOLS.kotlin.root.org.kson.Kson._instance.unwrap()(),
-                p0,
-                p1,
-            )
-        };
-        Result::from_kotlin_object(result.pinned)
-    }
-
-    /// Converts Kson to Yaml, preserving comments
-    ///
-    /// @param kson The Kson source to convert
-    /// @return A Result containing either the Yaml output or error messages
-    #[allow(clippy::wrong_self_convention)]
-    pub fn to_yaml(kson: &str) -> Result<ResultSuccess, ResultFailure> {
-        Self::to_yaml_with_options(kson, &TranspileOptionsYaml::new(true))
-    }
-
-    /// Converts Kson to Yaml with options, preserving comments
-    ///
-    /// @param kson The Kson source to convert
-    /// @param options Options for the YAML transpilation
-    /// @return A Result containing either the Yaml output or error messages
-    #[allow(clippy::wrong_self_convention)]
-    pub fn to_yaml_with_options(
-        kson: &str,
-        options: &TranspileOptionsYaml,
-    ) -> Result<ResultSuccess, ResultFailure> {
-        let f = KSON_SYMBOLS.kotlin.root.org.kson.Kson.toYaml.unwrap();
-        let p0 = util::to_kotlin_string(kson);
-        let p0 = p0.as_ptr();
-        let p1 = kson_sys::kson_kref_org_kson_TranspileOptions_Yaml {
-            pinned: options.to_kotlin_object(),
-        };
-        let result = unsafe {
-            f(
-                KSON_SYMBOLS.kotlin.root.org.kson.Kson._instance.unwrap()(),
-                p0,
-                p1,
-            )
-        };
-        Result::from_kotlin_object(result.pinned)
-    }
-
-    /// Statically analyze the given Kson and return an [Analysis] object containing any messages generated along with a
-    /// tokenized version of the source.  Useful for tooling/editor support.
-    pub fn analyze(kson: &str) -> Analysis {
-        let f = KSON_SYMBOLS.kotlin.root.org.kson.Kson.analyze.unwrap();
-        let p0 = util::to_kotlin_string(kson);
-        let p0 = p0.as_ptr();
-        let result = unsafe {
-            f(
-                KSON_SYMBOLS.kotlin.root.org.kson.Kson._instance.unwrap()(),
-                p0,
-            )
-        };
-        Analysis {
-            kson_ref: KsonPtr {
-                inner: std::sync::Arc::new(OwnedKotlinPtr {
-                    inner: result.pinned,
-                }),
-            },
-        }
-    }
-
-    /// Parses a Kson schema definition and returns a validator for that schema.
-    ///
-    /// @param schema_kson The Kson source defining a Json Schema
-    /// @return A SchemaValidator that can validate Kson documents against the schema
-    pub fn parse_schema(schema_kson: &str) -> Result<SchemaResultSuccess, SchemaResultFailure> {
-        let f = KSON_SYMBOLS.kotlin.root.org.kson.Kson.parseSchema.unwrap();
-        let p0 = util::to_kotlin_string(schema_kson);
-        let p0 = p0.as_ptr();
-        let result = unsafe {
-            f(
-                KSON_SYMBOLS.kotlin.root.org.kson.Kson._instance.unwrap()(),
-                p0,
-            )
-        };
-        Result::from_kotlin_object(result.pinned)
-    }
-}
-
-declare_kotlin_object! {
-    /// A validator that can check if Kson source conforms to a schema.
-    SchemaValidator
-}
-
-impl SchemaValidator {
-    /// Validates the given Kson source against this validator's schema.
-    /// @param kson The Kson source to validate
-    ///
-    /// @return A list of validation error messages, or empty list if valid
-    pub fn validate(&self, kson: &str) -> Vec<Message> {
-        let f = KSON_SYMBOLS
-            .kotlin
-            .root
-            .org
-            .kson
-            .SchemaValidator
-            .validate
-            .unwrap();
-        let p0 = util::to_kotlin_string(kson);
-        let p0 = p0.as_ptr();
-        let result = unsafe {
-            f(
-                kson_sys::kson_kref_org_kson_SchemaValidator {
-                    pinned: self.kson_ref.inner.inner,
-                },
-                p0,
-            )
-        };
-        util::from_kotlin_list(result)
-    }
-}
-
-declare_kotlin_object! {
-    /// Use spaces for indentation with the specified count
-    IndentTypeSpaces
-}
-
-impl IndentTypeSpaces {
-    pub fn new(size: i32) -> Self {
-        let f = KSON_SYMBOLS
-            .kotlin
-            .root
-            .org
-            .kson
-            .IndentType
-            .Spaces
-            .Spaces
-            .unwrap();
-        let p0 = size;
-        let result = unsafe { f(p0) };
-        IndentTypeSpaces {
-            kson_ref: KsonPtr {
-                inner: std::sync::Arc::new(OwnedKotlinPtr {
-                    inner: result.pinned,
-                }),
-            },
-        }
-    }
-    pub fn size(&self) -> i32 {
-        let f = KSON_SYMBOLS
-            .kotlin
-            .root
-            .org
-            .kson
-            .IndentType
-            .Spaces
-            .get_size
-            .unwrap();
-
-        unsafe {
-            f(kson_sys::kson_kref_org_kson_IndentType_Spaces {
-                pinned: self.kson_ref.inner.inner,
-            })
-        }
-    }
-}
-
-declare_kotlin_object! {
-    /// Use tabs for indentation
-    IndentTypeTabs
-}
-
-impl IndentTypeTabs {
-    pub fn get() -> Self {
-        let f = KSON_SYMBOLS
-            .kotlin
-            .root
-            .org
-            .kson
-            .IndentType
-            .Tabs
-            ._instance
-            .unwrap();
-        let result = unsafe { f() };
-        IndentTypeTabs {
-            kson_ref: KsonPtr {
-                inner: std::sync::Arc::new(OwnedKotlinPtr {
-                    inner: result.pinned,
-                }),
-            },
-        }
-    }
-}
-
-/// Options for indenting Kson Output
-pub enum IndentType {
-    /// Use spaces for indentation with the specified count
-    Spaces(IndentTypeSpaces),
-    /// Use tabs for indentation
-    Tabs(IndentTypeTabs),
-}
-
-impl_kotlin_object_for_enum!(
-    IndentType,
-    IndentType::Spaces where IndentTypeSpaces = KSON_SYMBOLS.kotlin.root.org.kson.IndentType.Spaces,
-    IndentType::Tabs where IndentTypeTabs = KSON_SYMBOLS.kotlin.root.org.kson.IndentType.Tabs,
-);
-
-/// [FormattingStyle] options for Kson Output
-#[derive(Copy, Clone)]
-pub enum FormattingStyle {
-    Plain,
-    Delimited,
-    Compact,
-    Classic,
-}
-
-impl_kotlin_object_for_c_enum!(
-    FormattingStyle,
-    0 = FormattingStyle::Plain = KSON_SYMBOLS.kotlin.root.org.kson.FormattingStyle.PLAIN,
-    1 = FormattingStyle::Delimited = KSON_SYMBOLS.kotlin.root.org.kson.FormattingStyle.DELIMITED,
-    2 = FormattingStyle::Compact = KSON_SYMBOLS.kotlin.root.org.kson.FormattingStyle.COMPACT,
-    3 = FormattingStyle::Classic = KSON_SYMBOLS.kotlin.root.org.kson.FormattingStyle.CLASSIC,
-);
-
-impl FormattingStyle {
-    pub fn name(self) -> String {
-        util::enum_name(self)
-    }
-}
-
-#[derive(Copy, Clone)]
-pub enum TokenType {
-    CurlyBraceL,
-    CurlyBraceR,
-    SquareBracketL,
-    SquareBracketR,
-    AngleBracketL,
-    AngleBracketR,
-    Colon,
-    Dot,
-    EndDash,
-    Comma,
-    Comment,
-    EmbedOpenDelim,
-    EmbedCloseDelim,
-    EmbedTag,
-    EmbedTagStop,
-    EmbedMetadata,
-    EmbedPreambleNewline,
-    EmbedContent,
-    False,
-    UnquotedString,
-    IllegalChar,
-    ListDash,
-    Null,
-    Number,
-    StringOpenQuote,
-    StringCloseQuote,
-    StringContent,
-    True,
-    Whitespace,
-    Eof,
-}
-
-impl TokenType {
-    pub fn name(self) -> String {
-        util::enum_name(self)
-    }
-}
-
-impl_kotlin_object_for_c_enum!(
-    TokenType,
-    0 = TokenType::CurlyBraceL = KSON_SYMBOLS.kotlin.root.org.kson.TokenType.CURLY_BRACE_L,
-    1 = TokenType::CurlyBraceR = KSON_SYMBOLS.kotlin.root.org.kson.TokenType.CURLY_BRACE_R,
-    2 = TokenType::SquareBracketL = KSON_SYMBOLS.kotlin.root.org.kson.TokenType.SQUARE_BRACKET_L,
-    3 = TokenType::SquareBracketR = KSON_SYMBOLS.kotlin.root.org.kson.TokenType.SQUARE_BRACKET_R,
-    4 = TokenType::AngleBracketL = KSON_SYMBOLS.kotlin.root.org.kson.TokenType.ANGLE_BRACKET_L,
-    5 = TokenType::AngleBracketR = KSON_SYMBOLS.kotlin.root.org.kson.TokenType.ANGLE_BRACKET_R,
-    6 = TokenType::Colon = KSON_SYMBOLS.kotlin.root.org.kson.TokenType.COLON,
-    7 = TokenType::Dot = KSON_SYMBOLS.kotlin.root.org.kson.TokenType.DOT,
-    8 = TokenType::EndDash = KSON_SYMBOLS.kotlin.root.org.kson.TokenType.END_DASH,
-    9 = TokenType::Comma = KSON_SYMBOLS.kotlin.root.org.kson.TokenType.COMMA,
-    10 = TokenType::Comment = KSON_SYMBOLS.kotlin.root.org.kson.TokenType.COMMENT,
-    11 = TokenType::EmbedOpenDelim = KSON_SYMBOLS.kotlin.root.org.kson.TokenType.EMBED_OPEN_DELIM,
-    12 = TokenType::EmbedCloseDelim = KSON_SYMBOLS
-        .kotlin
-        .root
-        .org
-        .kson
-        .TokenType
-        .EMBED_CLOSE_DELIM,
-    13 = TokenType::EmbedTag = KSON_SYMBOLS.kotlin.root.org.kson.TokenType.EMBED_TAG,
-    14 = TokenType::EmbedTagStop = KSON_SYMBOLS.kotlin.root.org.kson.TokenType.EMBED_TAG_STOP,
-    15 = TokenType::EmbedMetadata = KSON_SYMBOLS.kotlin.root.org.kson.TokenType.EMBED_METADATA,
-    16 = TokenType::EmbedPreambleNewline = KSON_SYMBOLS
-        .kotlin
-        .root
-        .org
-        .kson
-        .TokenType
-        .EMBED_PREAMBLE_NEWLINE,
-    17 = TokenType::EmbedContent = KSON_SYMBOLS.kotlin.root.org.kson.TokenType.EMBED_CONTENT,
-    18 = TokenType::False = KSON_SYMBOLS.kotlin.root.org.kson.TokenType.FALSE,
-    19 = TokenType::UnquotedString = KSON_SYMBOLS.kotlin.root.org.kson.TokenType.UNQUOTED_STRING,
-    20 = TokenType::IllegalChar = KSON_SYMBOLS.kotlin.root.org.kson.TokenType.ILLEGAL_CHAR,
-    21 = TokenType::ListDash = KSON_SYMBOLS.kotlin.root.org.kson.TokenType.LIST_DASH,
-    22 = TokenType::Null = KSON_SYMBOLS.kotlin.root.org.kson.TokenType.NULL,
-    23 = TokenType::Number = KSON_SYMBOLS.kotlin.root.org.kson.TokenType.NUMBER,
-    24 = TokenType::StringOpenQuote = KSON_SYMBOLS
-        .kotlin
-        .root
-        .org
-        .kson
-        .TokenType
-        .STRING_OPEN_QUOTE,
-    25 = TokenType::StringCloseQuote = KSON_SYMBOLS
-        .kotlin
-        .root
-        .org
-        .kson
-        .TokenType
-        .STRING_CLOSE_QUOTE,
-    26 = TokenType::StringContent = KSON_SYMBOLS.kotlin.root.org.kson.TokenType.STRING_CONTENT,
-    27 = TokenType::True = KSON_SYMBOLS.kotlin.root.org.kson.TokenType.TRUE,
-    28 = TokenType::Whitespace = KSON_SYMBOLS.kotlin.root.org.kson.TokenType.WHITESPACE,
-    29 = TokenType::Eof = KSON_SYMBOLS.kotlin.root.org.kson.TokenType.EOF,
-);
-
-#[derive(Copy, Clone)]
-pub enum KsonValueType {
-    Object,
-    Array,
-    String,
-    Integer,
-    Decimal,
-    Boolean,
-    Null,
-    Embed,
-}
-
-impl_kotlin_object_for_c_enum!(
-    KsonValueType,
-    0 = KsonValueType::Object = KSON_SYMBOLS.kotlin.root.org.kson.KsonValueType.OBJECT,
-    1 = KsonValueType::Array = KSON_SYMBOLS.kotlin.root.org.kson.KsonValueType.ARRAY,
-    2 = KsonValueType::String = KSON_SYMBOLS.kotlin.root.org.kson.KsonValueType.STRING,
-    3 = KsonValueType::Integer = KSON_SYMBOLS.kotlin.root.org.kson.KsonValueType.INTEGER,
-    4 = KsonValueType::Decimal = KSON_SYMBOLS.kotlin.root.org.kson.KsonValueType.DECIMAL,
-    5 = KsonValueType::Boolean = KSON_SYMBOLS.kotlin.root.org.kson.KsonValueType.BOOLEAN,
-    6 = KsonValueType::Null = KSON_SYMBOLS.kotlin.root.org.kson.KsonValueType.NULL,
-    7 = KsonValueType::Embed = KSON_SYMBOLS.kotlin.root.org.kson.KsonValueType.EMBED,
-);
-
-impl KsonValueType {
-    pub fn name(self) -> String {
-        util::enum_name(self)
-    }
-}
-
-/// A parsed Kson value
-#[derive(Clone)]
-pub enum KsonValue {
-    KsonObject(KsonValueObject),
-    KsonArray(KsonValueArray),
-    KsonString(KsonValueString),
-    KsonInteger(KsonValueInteger),
-    KsonDecimal(KsonValueDecimal),
-    KsonBoolean(KsonValueBoolean),
-    KsonNull(KsonValueNull),
-    KsonEmbed(KsonValueEmbed),
-}
-
-impl_kotlin_object_for_enum!(
-    KsonValue,
-    KsonValue::KsonObject where KsonValueObject = KSON_SYMBOLS.kotlin.root.org.kson.KsonValue.KsonObject,
-    KsonValue::KsonArray where KsonValueArray = KSON_SYMBOLS.kotlin.root.org.kson.KsonValue.KsonArray,
-    KsonValue::KsonString where KsonValueString = KSON_SYMBOLS.kotlin.root.org.kson.KsonValue.KsonString,
-    KsonValue::KsonInteger where KsonValueInteger = KSON_SYMBOLS.kotlin.root.org.kson.KsonValue.KsonNumber.Integer,
-    KsonValue::KsonDecimal where KsonValueDecimal = KSON_SYMBOLS.kotlin.root.org.kson.KsonValue.KsonNumber.Decimal,
-    KsonValue::KsonBoolean where KsonValueBoolean = KSON_SYMBOLS.kotlin.root.org.kson.KsonValue.KsonBoolean,
-    KsonValue::KsonNull where KsonValueNull = KSON_SYMBOLS.kotlin.root.org.kson.KsonValue.KsonNull,
-    KsonValue::KsonEmbed where KsonValueEmbed = KSON_SYMBOLS.kotlin.root.org.kson.KsonValue.KsonEmbed,
-);
-
-impl std::fmt::Debug for KsonValue {
-    fn fmt(&self, f: &mut std::fmt::Formatter<'_>) -> std::fmt::Result {
-        write!(f, "{}", util::to_string(self))
-    }
-}
-
-impl Eq for KsonValue {}
-impl PartialEq for KsonValue {
-    fn eq(&self, other: &KsonValue) -> bool {
-        util::equals(self, other)
-    }
-}
-impl std::hash::Hash for KsonValue {
-    fn hash<H>(&self, state: &mut H)
-    where
-        H: std::hash::Hasher,
-    {
-        util::apply_hash_code(self, state)
-    }
-}
-
-impl KsonValue {
-    pub fn value_type(&self) -> KsonValueType {
-        let ptr = self.to_kotlin_object();
-        let f = KSON_SYMBOLS
-            .kotlin
-            .root
-            .org
-            .kson
-            .KsonValue
-            .get_type
-            .unwrap();
-        let result = unsafe { f(kson_sys::kson_kref_org_kson_KsonValue { pinned: ptr }) };
-        KsonValueType::from_kotlin_object(result.pinned)
-    }
-
-    pub fn start(&self) -> Position {
-        Self::start_inner(self)
-    }
-
-    pub fn end(&self) -> Position {
-        Self::end_inner(self)
-    }
-
-    fn start_inner<T: ToKotlinObject>(obj: T) -> Position {
-        let ptr = obj.to_kotlin_object();
-        let f = KSON_SYMBOLS
-            .kotlin
-            .root
-            .org
-            .kson
-            .KsonValue
-            .get_start
-            .unwrap();
-        let result = unsafe { f(kson_sys::kson_kref_org_kson_KsonValue { pinned: ptr }) };
-        Position::from_kotlin_object(result.pinned)
-    }
-
-    fn end_inner<T: ToKotlinObject>(obj: T) -> Position {
-        let ptr = obj.to_kotlin_object();
-        let f = KSON_SYMBOLS.kotlin.root.org.kson.KsonValue.get_end.unwrap();
-        let result = unsafe { f(kson_sys::kson_kref_org_kson_KsonValue { pinned: ptr }) };
-        Position::from_kotlin_object(result.pinned)
-    }
-}
-
-declare_kotlin_object! {
-    KsonValueObject
-}
-
-impl KsonValueObject {
-    pub fn properties(&self) -> std::collections::HashMap<String, KsonValue> {
-        let ptr = self.to_kotlin_object();
-        let f = KSON_SYMBOLS
-            .kotlin
-            .root
-            .org
-            .kson
-            .KsonValue
-            .KsonObject
-            .get_properties
-            .unwrap();
-        let result =
-            unsafe { f(kson_sys::kson_kref_org_kson_KsonValue_KsonObject { pinned: ptr }) };
-        util::from_kotlin_string_map(result)
-    }
-
-    pub fn property_keys(&self) -> std::collections::HashMap<String, KsonValueString> {
-        let ptr = self.to_kotlin_object();
-        let f = KSON_SYMBOLS
-            .kotlin
-            .root
-            .org
-            .kson
-            .KsonValue
-            .KsonObject
-            .get_propertyKeys
-            .unwrap();
-        let result =
-            unsafe { f(kson_sys::kson_kref_org_kson_KsonValue_KsonObject { pinned: ptr }) };
-        util::from_kotlin_string_map(result)
-    }
-}
-
-declare_kotlin_object! {
-    KsonValueArray
-}
-
-impl KsonValueArray {
-    pub fn elements(&self) -> Vec<KsonValue> {
-        let ptr = self.to_kotlin_object();
-        let f = KSON_SYMBOLS
-            .kotlin
-            .root
-            .org
-            .kson
-            .KsonValue
-            .KsonArray
-            .get_elements
-            .unwrap();
-        let result = unsafe { f(kson_sys::kson_kref_org_kson_KsonValue_KsonArray { pinned: ptr }) };
-        util::from_kotlin_list(result)
-    }
-
-    pub fn start(&self) -> Position {
-        KsonValue::start_inner(self)
-    }
-
-    pub fn end(&self) -> Position {
-        KsonValue::end_inner(self)
-    }
-}
-
-declare_kotlin_object! {
-    KsonValueString
-}
-
-impl KsonValueString {
-    pub fn value(&self) -> String {
-        let ptr = self.to_kotlin_object();
-        let f = KSON_SYMBOLS
-            .kotlin
-            .root
-            .org
-            .kson
-            .KsonValue
-            .KsonString
-            .get_value
-            .unwrap();
-        let result =
-            unsafe { f(kson_sys::kson_kref_org_kson_KsonValue_KsonString { pinned: ptr }) };
-        util::from_kotlin_string(result)
-    }
-
-    pub fn start(&self) -> Position {
-        KsonValue::start_inner(self)
-    }
-
-    pub fn end(&self) -> Position {
-        KsonValue::end_inner(self)
-    }
-}
-
-declare_kotlin_object! {
-    KsonValueInteger
-}
-
-impl KsonValueInteger {
-    pub fn value(&self) -> i32 {
-        let ptr = self.to_kotlin_object();
-        let f = KSON_SYMBOLS
-            .kotlin
-            .root
-            .org
-            .kson
-            .KsonValue
-            .KsonNumber
-            .Integer
-            .get_value
-            .unwrap();
-        unsafe { f(kson_sys::kson_kref_org_kson_KsonValue_KsonNumber_Integer { pinned: ptr }) }
-    }
-
-    pub fn start(&self) -> Position {
-        KsonValue::start_inner(self)
-    }
-
-    pub fn end(&self) -> Position {
-        KsonValue::end_inner(self)
-    }
-}
-
-declare_kotlin_object! {
-    KsonValueDecimal
-}
-
-impl KsonValueDecimal {
-    pub fn value(&self) -> f64 {
-        let ptr = self.to_kotlin_object();
-        let f = KSON_SYMBOLS
-            .kotlin
-            .root
-            .org
-            .kson
-            .KsonValue
-            .KsonNumber
-            .Decimal
-            .get_value
-            .unwrap();
-        unsafe { f(kson_sys::kson_kref_org_kson_KsonValue_KsonNumber_Decimal { pinned: ptr }) }
-    }
-
-    pub fn start(&self) -> Position {
-        KsonValue::start_inner(self)
-    }
-
-    pub fn end(&self) -> Position {
-        KsonValue::end_inner(self)
-    }
-}
-
-declare_kotlin_object! {
-    KsonValueBoolean
-}
-
-declare_kotlin_object! {
-    KsonValueNull
-}
-
-declare_kotlin_object! {
-    KsonValueEmbed
-}
-
-impl KsonValueEmbed {
-    pub fn tag(&self) -> Option<String> {
-        let get_tag = KSON_SYMBOLS
-            .kotlin
-            .root
-            .org
-            .kson
-            .KsonValue
-            .KsonEmbed
-            .get_tag
-            .unwrap();
-        let tag_result = unsafe {
-            get_tag(kson_sys::kson_kref_org_kson_KsonValue_KsonEmbed {
-                pinned: self.to_kotlin_object(),
-            })
-        };
-        if tag_result == std::ptr::null_mut() {
-            None
-        } else {
-            Some(util::from_kotlin_string(tag_result))
-        }
-    }
-
-    pub fn metadata(&self) -> Option<String> {
-        let get_metadata = KSON_SYMBOLS
-            .kotlin
-            .root
-            .org
-            .kson
-            .KsonValue
-            .KsonEmbed
-            .get_metadata
-            .unwrap();
-        let metadata_result = unsafe {
-            get_metadata(kson_sys::kson_kref_org_kson_KsonValue_KsonEmbed {
-                pinned: self.to_kotlin_object(),
-            })
-        };
-        if metadata_result == std::ptr::null_mut() {
-            None
-        } else {
-            Some(util::from_kotlin_string(metadata_result))
-        }
-    }
-
-    pub fn content(&self) -> String {
-        let get_content = KSON_SYMBOLS
-            .kotlin
-            .root
-            .org
-            .kson
-            .KsonValue
-            .KsonEmbed
-            .get_content
-            .unwrap();
-        let content_result = unsafe {
-            get_content(kson_sys::kson_kref_org_kson_KsonValue_KsonEmbed {
-                pinned: self.to_kotlin_object(),
-            })
-        };
-        util::from_kotlin_string(content_result)
-    }
-
-    pub fn start(&self) -> Position {
-        KsonValue::start_inner(self)
-    }
-
-    pub fn end(&self) -> Position {
-        KsonValue::end_inner(self)
->>>>>>> 9f6b6bea
     }
 }